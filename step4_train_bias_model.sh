--- conflicted
+++ resolved
@@ -16,24 +16,13 @@
 bias_threshold_factor=${6?param missing - bias_threshold_factor}
 output_dir=${7?param missing - output_dir}
 filters=${8:-128}
-<<<<<<< HEAD
-n_dilation_layers=${9:-4}
-seed=${10:-1234}
-logfile=$11 #this is an optional argument 
-
-=======
 n_dilation_layers=${9?:-4}
 seed=${10:-1234}
 logfile=$11
->>>>>>> 6f9b8588
 
 # defaults
 inputlen=2114
 outputlen=1000
-<<<<<<< HEAD
-
-=======
->>>>>>> 6f9b8588
 
 function timestamp {
     # Function to get the current time with the new line character
