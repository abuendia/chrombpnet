--- conflicted
+++ resolved
@@ -8,19 +8,6 @@
 # echo an error message before exiting
 trap 'echo "\"${last_command}\" command failed with exit code $?."' EXIT
 
-<<<<<<< HEAD
-reference_fasta=$1
-bigwig_path=$2
-overlap_peak=$3
-nonpeaks=$4
-fold=$5
-bias_threshold_factor=$6
-output_dir=$7
-bias_filters=$8
-bias_dil=$9
-seed=${10}
-logfile=${11}
-=======
 reference_fasta=${1?param missing - reference_fasta}
 bigwig_path=${2?param missing - bigwig_path}
 overlap_peak=${3?param missing - overlap_peak}
@@ -29,7 +16,7 @@
 bias_threshold_factor=${6?param missing - bias_threshold_factor}
 output_dir=${7?param missing - output_dir}
 logfile=$8 #this is an optional argument 
->>>>>>> 97bc9b82
+
 
 # defaults
 inputlen=2114
@@ -89,22 +76,6 @@
        --bias_threshold_factor=$bias_threshold_factor \\
        --output_dir $output_dir" | tee -a $logfile
 
-<<<<<<< HEAD
-python $PWD/src/helpers/hyperparameters/find_bias_hyperparams.py \
-       --genome=$reference_fasta \
-       --bigwig=$bigwig_path \
-       --peaks=$overlap_peak \
-       --nonpeaks=$nonpeaks \
-       --outlier_threshold=0.99 \
-       --chr_fold_path=$fold \
-       --inputlen=$inputlen \
-       --outputlen=$outputlen \
-       --max_jitter=0 \
-       --filters=$filters \
-       --n_dilation_layers=$n_dilation_layers \
-       --bias_threshold_factor=$bias_threshold_factor \
-       --output_dir $output_dir | tee -a $logfile
-=======
 chrombpnet_bias_hyperparams \
     --genome=$reference_fasta \
     --bigwig=$bigwig_path \
@@ -119,7 +90,6 @@
     --n_dilation_layers=$n_dilation_layers \
     --bias_threshold_factor=$bias_threshold_factor \
     --output_dir $output_dir | tee -a $logfile
->>>>>>> 97bc9b82
 
 # this script does the following -  
 # (1) trains a model on the given peaks/nonpeaks
@@ -137,19 +107,6 @@
        --architecture_from_file=$bpnet_model_path \\
        --trackables logcount_predictions_loss loss logits_profile_predictions_loss val_logcount_predictions_loss val_loss val_logits_profile_predictions_loss" | tee -a $logfile
 
-<<<<<<< HEAD
-python $PWD/src/training/train.py \
-       --genome=$reference_fasta \
-       --bigwig=$bigwig_path \
-       --nonpeaks=$output_dir/filtered.bias_nonpeaks.bed \
-       --params=$output_dir/bias_model_params.tsv \
-       --output_prefix=$output_dir/bias \
-       --chr_fold_path=$fold \
-       --seed=$seed \
-       --batch_size=64 \
-       --architecture_from_file=$PWD/src/training/models/bpnet_model.py \
-       --trackables logcount_predictions_loss loss logits_profile_predictions_loss val_logcount_predictions_loss val_loss val_logits_profile_predictions_loss  | tee -a $logfile
-=======
 chrombpnet_train \
     --genome=$reference_fasta \
     --bigwig=$bigwig_path \
@@ -160,7 +117,6 @@
     --batch_size=64 \
     --architecture_from_file=$bpnet_model_path \
     --trackables logcount_predictions_loss loss logits_profile_predictions_loss val_logcount_predictions_loss val_loss val_logits_profile_predictions_loss  | tee -a $logfile
->>>>>>> 97bc9b82
 
 # predictions and metrics on the bias model trained
 echo $( timestamp ): "chrombpnet_predict \\
